version: '3.8'

services:
  nginx:
    image: nginx:alpine
    ports:
      - "80:80"
    volumes:
      - ./nginx/nginx.conf:/etc/nginx/nginx.conf
    depends_on:
      - forms-service
      - auth-service
      - frontend
    networks:
      - app-network
    restart: unless-stopped

  forms-service:
<<<<<<< HEAD
    image: matveysviadysh/survey-app-forms-service:dcbc5e5
=======
    image: matveysviadysh/survey-app-forms-service:876ae00
>>>>>>> 7090ceee
    expose:
      - "8000"
    environment:
      - PORT=8000
      - DATABASE_URL=postgresql://admin:1234@db_forms:5432/forms_db
    depends_on:
      db_forms:
        condition: service_healthy
    networks:
      - app-network
    restart: unless-stopped

  db_forms:
    image: postgres:13
    environment:
      POSTGRES_USER: admin
      POSTGRES_PASSWORD: 1234
      POSTGRES_DB: forms_db
    volumes:
      - postgres_forms_data:/var/lib/postgresql/data
    healthcheck:
      test: ["CMD-SHELL", "pg_isready -U admin -d forms_db"]
      interval: 5s
      timeout: 5s
      retries: 5
    networks:
      - app-network
    restart: unless-stopped

  auth-service:
<<<<<<< HEAD
    image: matveysviadysh/survey-app-auth-service:dcbc5e5
=======
    image: matveysviadysh/survey-app-auth-service:876ae00
>>>>>>> 7090ceee
    expose:
      - "8000"
    environment:
      - PORT=8000
      - DATABASE_URL=postgresql://admin:1234@db_auth:5432/auth_db
    depends_on:
      db_auth:
        condition: service_healthy
    networks:
      - app-network
    restart: unless-stopped

  db_auth:
    image: postgres:13
    environment:
      POSTGRES_USER: admin
      POSTGRES_PASSWORD: 1234
      POSTGRES_DB: auth_db
    volumes:
      - postgres_auth_data:/var/lib/postgresql/data
    healthcheck:
      test: ["CMD-SHELL", "pg_isready -U admin -d auth_db"]
      interval: 5s
      timeout: 5s
      retries: 5
    networks:
      - app-network
    restart: unless-stopped

  frontend:
<<<<<<< HEAD
    image: matveysviadysh/survey-app-frontend:dcbc5e5
=======
    image: matveysviadysh/survey-app-frontend:876ae00
>>>>>>> 7090ceee
    expose:
      - "3000"
    networks:
      - app-network
    restart: unless-stopped

volumes:
  postgres_forms_data:
  postgres_auth_data:

networks:
  app-network:
    driver: bridge<|MERGE_RESOLUTION|>--- conflicted
+++ resolved
@@ -16,11 +16,7 @@
     restart: unless-stopped
 
   forms-service:
-<<<<<<< HEAD
-    image: matveysviadysh/survey-app-forms-service:dcbc5e5
-=======
-    image: matveysviadysh/survey-app-forms-service:876ae00
->>>>>>> 7090ceee
+    image: matveysviadysh/survey-app-forms-service:d56c4cd
     expose:
       - "8000"
     environment:
@@ -51,11 +47,7 @@
     restart: unless-stopped
 
   auth-service:
-<<<<<<< HEAD
-    image: matveysviadysh/survey-app-auth-service:dcbc5e5
-=======
-    image: matveysviadysh/survey-app-auth-service:876ae00
->>>>>>> 7090ceee
+    image: matveysviadysh/survey-app-auth-service:d56c4cd
     expose:
       - "8000"
     environment:
@@ -86,11 +78,7 @@
     restart: unless-stopped
 
   frontend:
-<<<<<<< HEAD
-    image: matveysviadysh/survey-app-frontend:dcbc5e5
-=======
-    image: matveysviadysh/survey-app-frontend:876ae00
->>>>>>> 7090ceee
+    image: matveysviadysh/survey-app-frontend:d56c4cd
     expose:
       - "3000"
     networks:
